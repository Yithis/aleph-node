--- conflicted
+++ resolved
@@ -55,20 +55,18 @@
 sp-transaction-pool = { default-features = false, git = "https://github.com/Cardinal-Cryptography/substrate.git", branch = "aleph-v0.9.38" }
 sp-version = { default-features = false, git = "https://github.com/Cardinal-Cryptography/substrate.git", branch = "aleph-v0.9.38" }
 # NOTE: these two disabled features collide with std in wasm
-sp-io = { default-features = false, git = "https://github.com/Cardinal-Cryptography/substrate.git", branch = "aleph-v0.9.38" }
-<<<<<<< HEAD
+sp-io = { default-features = false, features = ["disable_oom", "disable_panic_handler"], git = "https://github.com/paritytech/substrate.git", branch = "polkadot-v0.9.38" }
 
 # Benchmarking stuff
 frame-benchmarking = { default-features = false, git = "https://github.com/Cardinal-Cryptography/substrate.git", branch = "aleph-v0.9.38", optional = true }
-=======
->>>>>>> 00936173
 
 primitives = { path = "../../primitives", default-features = false }
 pallet-aleph = { path = "../../pallets/aleph", default-features = false }
 pallet-elections = { path = "../../pallets/elections", default-features = false }
-pallet-baby-liminal = { path = "../../pallets/baby-liminal", default-features = false }
 
-baby-liminal-extension = { path = "../../baby-liminal-extension", default-features = false, features = ["substrate"] }
+# Liminal-related dependencies
+baby-liminal-extension = { path = "../../baby-liminal-extension", default-features = false, features = ["substrate"], optional = true }
+pallet-baby-liminal = { path = "../../pallets/baby-liminal", default-features = false, optional = true }
 
 [build-dependencies]
 substrate-wasm-builder = { git = "https://github.com/Cardinal-Cryptography/substrate.git", branch = "aleph-v0.9.38" }
@@ -92,7 +90,6 @@
     "pallet-randomness-collective-flip/std",
     "pallet-session/std",
     "pallet-staking/std",
-    "pallet-baby-liminal/std",
     "pallet-sudo/std",
     "pallet-timestamp/std",
     "pallet-transaction-payment/std",
@@ -122,10 +119,6 @@
     "pallet-contracts/std",
     "pallet-nomination-pools/std",
     "pallet-nomination-pools-runtime-api/std",
-<<<<<<< HEAD
-    "baby-liminal-extension/substrate-std"
-=======
->>>>>>> 00936173
 ]
 short_session = ["primitives/short_session"]
 try-runtime = [
@@ -140,7 +133,6 @@
     "pallet-authorship/try-runtime",
     "pallet-balances/try-runtime",
     "pallet-elections/try-runtime",
-    "pallet-baby-liminal/try-runtime",
     "pallet-identity/try-runtime",
     "pallet-randomness-collective-flip/try-runtime",
     "pallet-session/try-runtime",
@@ -158,5 +150,26 @@
 runtime-benchmarks = [
     "frame-system/runtime-benchmarks",
     "frame-benchmarking/runtime-benchmarks",
+]
+
+# Liminal-related features
+liminal = [
+    "baby-liminal-extension",
+    "pallet-baby-liminal",
+    "primitives/liminal",
+]
+liminal-std = [
+    "liminal",
+    "std",
+    "pallet-baby-liminal/std",
+]
+liminal-try-runtime = [
+    "liminal",
+    "try-runtime",
+    "pallet-baby-liminal/try-runtime",
+]
+liminal-runtime-benchmarks = [
+    "liminal",
+    "runtime-benchmarks",
     "pallet-baby-liminal/runtime-benchmarks",
 ]