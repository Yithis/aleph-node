--- conflicted
+++ resolved
@@ -55,13 +55,6 @@
 }
 
 #[async_trait::async_trait]
-<<<<<<< HEAD
-impl<Block: BlockT, I: BlockImport<Block> + Send> BlockImport<Block>
-    for AlephBlockImport<Block, I>
-{
-    type Error = I::Error;
-    type Transaction = I::Transaction;
-=======
 impl<Block, Be, I> BlockImport<Block> for AlephBlockImport<Block, Be, I>
 where
     Block: BlockT,
@@ -73,7 +66,6 @@
 {
     type Error = <I as BlockImport<Block>>::Error;
     type Transaction = TransactionFor<I, Block>;
->>>>>>> c69a792c
 
     async fn check_block(
         &mut self,
@@ -87,9 +79,6 @@
         mut block: BlockImportParams<Block, Self::Transaction>,
         cache: HashMap<[u8; 4], Vec<u8>>,
     ) -> Result<ImportResult, Self::Error> {
-<<<<<<< HEAD
-        self.inner.import_block(block, cache).await
-=======
         let number = *block.header.number();
         let hash = block.header.hash();
         let justifications = block.justifications.take();
@@ -160,6 +149,5 @@
         } else {
             Err(ConsensusError::ClientImport("Bad justification".into()))
         }
->>>>>>> c69a792c
     }
 }